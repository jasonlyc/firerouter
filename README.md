--- conflicted
+++ resolved
@@ -2,8 +2,5 @@
 # Install Guide
 #
 #
-<<<<<<< HEAD
-=======
 #
->>>>>>> 25db6ea1
 #