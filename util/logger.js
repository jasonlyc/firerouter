/*    Copyright 2019 Firewalla Inc
 *
 *    This program is free software: you can redistribute it and/or modify
 *    it under the terms of the GNU Affero General Public License, version 3,
 *    as published by the Free Software Foundation.
 *
 *    This program is distributed in the hope that it will be useful,
 *    but WITHOUT ANY WARRANTY; without even the implied warranty of
 *    MERCHANTABILITY or FITNESS FOR A PARTICULAR PURPOSE.  See the
 *    GNU Affero General Public License for more details.
 *
 *    You should have received a copy of the GNU Affero General Public License
 *    along with this program.  If not, see <http://www.gnu.org/licenses/>.
 */

'use strict'

const winston = require('winston');
const config = winston.config;

const loggerManager = require('./log_mgr.js');
const path = require('path');
const fs = require('fs');
const _ = require('lodash');

const moment = require('moment')

String.prototype.capitalizeFirstLetter = function () {
  return this.charAt(0).toUpperCase() + this.slice(1);
};

var production = false;

var globalLogLevel = 'info';

if (process.env.FWDEBUG) {
  globalLogLevel = process.env.FWDEBUG;
  console.log("LOGGER SET TO", globalLogLevel);
} else if (fs.existsSync("/home/pi/.firewalla/config/FWDEBUG")) {
  globalLogLevel = fs.readFileSync("/home/pi/.firewalla/config/FWDEBUG", "utf8").trim();
  console.log("LOGGER SET TO", globalLogLevel);
}

const keysToRedact = new Set(["password", "passwd", "psk", "key", "psks"]);
<<<<<<< HEAD
=======
// pass in function arguments object and returns string with whitespaces
>>>>>>> 1f4b30c0
function redactLog(obj, redactRequired = false) {
  if (!obj)
    return obj;
  // obj should be either object or array
<<<<<<< HEAD
  const objCopy = _.isArray(obj) ? [] : Object.create(obj);
  try {
    for (const key of Object.keys(obj)) {
      if (_.isObject(obj[key]) || _.isArray(obj[key]))
        objCopy[key] = redactLog(obj[key], redactRequired || keysToRedact.has(key));
      else {
        if (redactRequired || keysToRedact.has(key))
          objCopy[key] = "*** redacted ***";
        else
          objCopy[key] = obj[key];
      }
    }
  } catch (err) {}
  return objCopy;
=======
  try {
    for (const key of Object.keys(obj)) {
      if (_.isObject(obj[key]) || _.isArray(obj[key]))
        redactLog(obj[key], redactRequired || keysToRedact.has(key));
      else {
        if (redactRequired || keysToRedact.has(key))
          obj[key] = "*** redacted ***";
      }
    }
  } catch (err) {}
>>>>>>> 1f4b30c0
}

// pass in function arguments object and returns string with whitespaces
function argumentsToString(v) {
  // convert arguments object to real array
  var args = Array.prototype.slice.call(v);
  for (var k in args) {
    if (typeof args[k] === "object") {
      // args[k] = JSON.stringify(args[k]);
<<<<<<< HEAD
      if (_.isArray(args[k]) || _.isObject(args[k]))
        args[k] = redactLog(args[k]);
=======
      args[k] = JSON.parse(JSON.stringify(args[k]));
      redactLog(args[k]);
>>>>>>> 1f4b30c0
      args[k] = require('util').inspect(args[k], false, null, true);
    }
  }
  var str = args.join(" ");
  return str;
}


function getFileTransport() {
  let loglevel = 'debug';
  // if (production) {
  //   loglevel = 'warn';
  // }

  return new(winston.transports.File)({
    level: loglevel,
    name: 'log-file',
    filename: process.title + ".log",
    json: false,
    dirname: process.env.FIREROUTER_LOG_DIR || process.env.HOME + "/logs",
    maxsize: 1000000,
    maxFiles: 3,
    timestamp: function() {
      return moment().format('YYYY-MM-DD HH:mm:ss')
    },
    formatter: function(options) {
      // - Return string will be passed to logger.
      // - Optionally, use options.colorize(options.level, <string>) to
      //   colorize output based on the log level.
      return options.timestamp() + ' ' +
        options.level.toUpperCase() + ' ' +
        (options.message ? options.message : '') +
        (options.meta && Object.keys(options.meta).length ? '\n\t'+ JSON.stringify(options.meta) : '' );
    }
  })
}

function getConsoleTransport() {
  let loglevel = 'silly';
  // if (production) {
  //   loglevel = 'warn';
  // }

  return new(winston.transports.Console)({
    level: loglevel,
    timestamp: function() {
      return moment().format('YYYY-MM-DD HH:mm:ss')
    },
    formatter: function(options) {
      // - Return string will be passed to logger.
      // - Optionally, use options.colorize(options.level, <string>) to
      //   colorize output based on the log level.
      return options.timestamp() + ' ' +
        config.colorize(options.level, options.level.toUpperCase()) + ' ' +
        (options.message ? options.message : '') +
        (options.meta && Object.keys(options.meta).length ? '\n\t'+ JSON.stringify(options.meta) : '' );
    }
  })
}

function getTestTransport() {
  return new(winston.transports.File) ({
    level: 'silly',
    name: 'log-file-test',
    filename: "test.log",
    dirname: "/home/pi/.forever",
    maxsize: 100000,
    maxFiles: 1,
    json: false,
    timestamp: true,
    colorize: true
  });
}

let fileTransport = getFileTransport()

let consoleTransport = null
if( production == false ) {
  consoleTransport = getConsoleTransport()
}

let testTransport = null
if (process.env.NODE_ENV === 'test') {
  testTransport = getTestTransport()
}

function setupLogger(transports) {
  var logger = new (winston.Logger)({
    transports: transports
  });

  return logger
}

const logger = setupLogger([fileTransport, consoleTransport, testTransport].filter(x => x != null))
const loglevelInt = logger.levels[logger.level]

module.exports = function (component) {
  component = path.basename(component).split(".")[0].capitalizeFirstLetter();

  // wrapping the winston function to allow for multiple arguments
  var wrap = {};
  wrap.component = component;
  wrap.effectiveLogLevel = null;

  let getLogLevel = function() {
    if(wrap.effectiveLogLevel) {
      return wrap.effectiveLogLevel;
    } else {
      return globalLogLevel;
    }
  }

  wrap.info = function () {
    if (logger.levels[getLogLevel()] < logger.levels['info']) {
      return // do nothing
    }
    logger.log.apply(logger, ["info", component + ": " + argumentsToString(arguments)]);
  };

  wrap.forceInfo = function() {
    logger.log.apply(logger, ["info", component + ": " + argumentsToString(arguments)]);
  }

  wrap.error = function () {
    if (logger.levels[getLogLevel()] < logger.levels['error']) {
      return // do nothing
    }
    logger.log.apply(logger, ["error", component + ": " + argumentsToString(arguments)]);
  };

  wrap.warn = function () {
    if (logger.levels[getLogLevel()] < logger.levels['warn']) {
      return // do nothing
    }
    logger.log.apply(logger, ["warn", component + ": " + argumentsToString(arguments)]);
  };

  wrap.verbose = function () {
    if (logger.levels[getLogLevel()] < logger.levels['verbose']) {
      return // do nothing
    }
    logger.log.apply(logger, ["verbose", component + ": " + argumentsToString(arguments)]);
  };

  wrap.debug = function () {
    if (logger.levels[getLogLevel()] < logger.levels['debug']) {
      return // do nothing
    }
    logger.log.apply(logger, ["debug", component + ": " + argumentsToString(arguments)]);
  };

  wrap.silly = function () {
    if (logger.levels[getLogLevel()] < logger.levels['silly']) {
      return // do nothing
    }
    logger.log.apply(logger, ["silly", component + ": " + argumentsToString(arguments)]);
  };

  wrap.setGlobalLogLevel = (level) => {
    if(logger && logger.transports && logger.transports.console) {
      logger.transports.console.level = level;
    }

    if(logger && logger.transports && logger.transports['log-file']) {
      logger.transports['log-file'].level = level;
    }

    globalLogLevel = level;
  };

  loggerManager.registerLogger(component, wrap);

  return wrap;
};<|MERGE_RESOLUTION|>--- conflicted
+++ resolved
@@ -42,15 +42,11 @@
 }
 
 const keysToRedact = new Set(["password", "passwd", "psk", "key", "psks"]);
-<<<<<<< HEAD
-=======
-// pass in function arguments object and returns string with whitespaces
->>>>>>> 1f4b30c0
+
 function redactLog(obj, redactRequired = false) {
   if (!obj)
     return obj;
   // obj should be either object or array
-<<<<<<< HEAD
   const objCopy = _.isArray(obj) ? [] : Object.create(obj);
   try {
     for (const key of Object.keys(obj)) {
@@ -65,18 +61,6 @@
     }
   } catch (err) {}
   return objCopy;
-=======
-  try {
-    for (const key of Object.keys(obj)) {
-      if (_.isObject(obj[key]) || _.isArray(obj[key]))
-        redactLog(obj[key], redactRequired || keysToRedact.has(key));
-      else {
-        if (redactRequired || keysToRedact.has(key))
-          obj[key] = "*** redacted ***";
-      }
-    }
-  } catch (err) {}
->>>>>>> 1f4b30c0
 }
 
 // pass in function arguments object and returns string with whitespaces
@@ -86,13 +70,8 @@
   for (var k in args) {
     if (typeof args[k] === "object") {
       // args[k] = JSON.stringify(args[k]);
-<<<<<<< HEAD
       if (_.isArray(args[k]) || _.isObject(args[k]))
         args[k] = redactLog(args[k]);
-=======
-      args[k] = JSON.parse(JSON.stringify(args[k]));
-      redactLog(args[k]);
->>>>>>> 1f4b30c0
       args[k] = require('util').inspect(args[k], false, null, true);
     }
   }
