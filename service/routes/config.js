/*    Copyright 2019-2021 Firewalla Inc.
 *
 *    This program is free software: you can redistribute it and/or modify
 *    it under the terms of the GNU Affero General Public License, version 3,
 *    as published by the Free Software Foundation.
 *
 *    This program is distributed in the hope that it will be useful,
 *    but WITHOUT ANY WARRANTY; without even the implied warranty of
 *    MERCHANTABILITY or FITNESS FOR A PARTICULAR PURPOSE.  See the
 *    GNU Affero General Public License for more details.
 *
 *    You should have received a copy of the GNU Affero General Public License
 *    along with this program.  If not, see <http://www.gnu.org/licenses/>.
 */

'use strict';

const express = require('express');
const router = express.Router();
const bodyParser = require('body-parser');
const log = require('../../util/logger.js')(__filename);
const ncm = require('../../core/network_config_mgr.js');
const ns = require('../../core/network_setup.js');


const WLAN_FLAG_WEP         = 0b1
const WLAN_FLAG_WPA         = 0b10
const WLAN_FLAG_WPA2        = 0b100
const WLAN_FLAG_PSK         = 0b1000
const WLAN_FLAG_EAP         = 0b10000
const WLAN_FLAG_SAE         = 0b100000
const WLAN_FLAG_PSK_SHA256  = 0b1000000
const WLAN_FLAG_EAP_SHA256  = 0b10000000


const _ = require('lodash');
const { exec } = require('child-process-promise');
let transactionTask = null;
let inTransaction = false;
let currentTransID = null;

const T_OP_APPEND = "append";
const T_OP_COMMIT = "commit";
const T_OP_REVERT = "revert";
const validTransactionOps = [T_OP_APPEND, T_OP_COMMIT, T_OP_REVERT];
const T_REVERT_TIMEOUT = 120 * 1000; // revert back to previous persisted config in 2 minutes

const assetsController = require('../../core/assets_controller.js');

router.get('/active', async (req, res, next) => {
  const config = await ncm.getActiveConfig(inTransaction);
  if(config) {
    res.json(config);
  } else {
    res.status(404).send('');
  }
});

router.get('/wans', async (req, res, next) => {
  await ncm.getWANs().then((wans) => {
    res.status(200).json(wans);
  }).catch((err) => {
    log.error(req.url, err)
    res.status(500).json({errors: [err.message]});
  });
});

router.get('/lans', async (req, res, next) => {
  await ncm.getLANs().then((lans) => {
    res.status(200).json(lans);
  }).catch((err) => {
    log.error(req.url, err)
    res.status(500).json({errors: [err.message]});
  });
});

router.get('/wlan/:intf/available', async (req, res, _next) => {
  try {
    const detailed = await ncm.getWlansViaWpaSupplicant(Number(req.query.waitForScan))
    log.debug(`Got ${detailed.length} SSIDs from wpa_supplicant`)
    const result = detailed
      .filter(w => w.ssid != '')
      .sort( (a, b) => b.signal - a.signal )
      // combine same ssid
      .reduce( (prev, curr) => {
        const wlan = prev.find(e => e.ssid == curr.ssid)
        if (wlan) wlan.flags = _.union(wlan.flags, curr.flags)
        else prev.push(_.pick(curr, 'ssid', 'signal', 'flags'))
        return prev
      }, [])
      // map result to a compact array
      .map(w => {
        const result = [ w.ssid, w.signal ]
        const flags = w.flags.map(f => {
          let bitFlag = 0
          const split = f.split(/[+-]/)
          switch (split[0]) {
            case 'WEP':
              bitFlag |= WLAN_FLAG_WEP
              break
            case 'EAP': // EAP without WPA
              bitFlag |= WLAN_FLAG_EAP
              break
            case 'WPA':
              bitFlag |= WLAN_FLAG_WPA
              break
            case 'RSN':
            case 'WPA2':
              bitFlag |= WLAN_FLAG_WPA2
              break
          }

          let i = 1
          while (i < split.length) {
            switch (split[i++]) {
              case 'PSK':
                if (split[i] == 'SHA256') {
                  bitFlag |= WLAN_FLAG_PSK_SHA256
                  i ++
                } else
                  bitFlag |= WLAN_FLAG_PSK
                break
              case 'EAP':
                if (split[i] == 'SHA256') {
                  bitFlag |= WLAN_FLAG_EAP_SHA256
                  i ++
                } else
                  bitFlag |= WLAN_FLAG_EAP
                break
              case 'SAE':
                bitFlag |= WLAN_FLAG_SAE
                break
            }
          }

          return bitFlag
        }).filter(Boolean)

        if (flags.length) result.push(flags)

        return result
      })
    res.status(200).json(result)
  } catch(err) {
    log.error(req.url, err)
    res.status(500).json({errors: [err.message]});
  }
});

router.get('/wlan/:intf/channels', async (req, res, _next) => {
  try {
    const channels = await ncm.getAvailableChannelsHostapd()
    res.status(200).json(channels)
  } catch(err) {
    log.error(req.url, err)
    res.status(500).json({errors: [err.message]});
  }
});

const jsonParser = bodyParser.json();

router.post('/wan/:intf/connectivity', jsonParser, async (req, res, next) => {
  await ncm.checkWanConnectivity(req.params.intf, req.body).then((result) => {
    res.status(200).json(result);
  }).catch((err) => {
    log.error(req.url, err)
    res.status(500).json({errors: [err.message]});
  });
});

router.get('/wan/connectivity', async (req, res, next) => {
  try {
    const options = {live: req.query.live === "true" || false};
    const status = await ncm.isAnyWanConnected(options);
    res.status(200).json(status);
  } catch(err) {
    res.status(500).json({errors: [err.message]});
  }
});

router.post('/wlan/switch_wifi/:intf',
  jsonParser,
  async (req, res, next) => {
    const intf = req.params.intf;
    const config = req.body;
    if (!config || !config.ssid) {
      res.status(400).json({errors: ['"ssid" is not specified.']});
      return;
    }
    const errors = await ncm.switchWifi(intf, config.ssid, config.params, config.testOnly).catch((err) => [err.message]);
    if (errors && errors.length != 0) {
      log.error(`Failed to switch to ssid ${config.ssid} on ${intf}`, errors);
      res.status(400).json({errors: errors});
    } else {
      log.info(`Successfully switched to ssid ${config.ssid} on ${intf}`, errors);
      res.status(200).json({errors: []});
    }
  });

router.get('/phy_interfaces', async (req, res, next) => {
  await ncm.getPhyInterfaceNames().then((intfs) => {
    res.status(200).json({intfs: intfs});
  }).catch((err) => {
    res.status(500).json({errors: [err.message]});
  });
});

router.get('/phy_interfaces/state/simple', async (req, res, next) => {
  try {
    const intfs = await ncm.getPhyInterfaceNames()
    const result = {}
    for (const intf of intfs) {
      result[intf] = await ncm.getInterfaceSimple(intf)
    }
    res.status(200).json(result);
  } catch(err) {
    log.error(req.url, err)
    res.status(500).json({errors: [err.message]});
  }
});

router.get('/interfaces/:intf', async (req, res, next) => {
  const intf = req.params.intf;
  await ncm.getInterface(intf).then((result) => {
    if (result) {
      res.status(200).json(result);
    } else {
      res.status(404).send('');
    }
  }).catch((err) => {
    log.error(req.url, err)
    res.status(500).json({errors: [err.message]});
  });
});

router.get('/interfaces', async (req, res, next) => {
  await ncm.getInterfaces().then((result) => {
    if (result) {
      res.status(200).json(result);
    } else {
      res.status(404).send('');
    }
  }).catch((err) => {
    log.error(req.url, err)
    res.status(500).json({errors: [err.message]});
  })
});

router.post('/set',
  jsonParser,
  async (req, res, next) => {
    let newConfig = req.body;
    const transactionOp = newConfig.transactionOp;
    const transID = newConfig.transID;
    delete newConfig.transactionOp; // do not leave transactionOp in the saved config
    delete newConfig.transID;
    if (transactionOp && !validTransactionOps.includes(transactionOp)) {
      const errMsg = `Unrecognized transactionOp in config: ${transactionOp}`;
      log.error(errMsg);
      res.status(400).json({errors:[errMsg]});
    }
    if (inTransaction && !validTransactionOps.includes(transactionOp)) {
      const errMsg = "A config change transaction context is in progress, reject non-transaction change request";
      log.error(errMsg);
      res.status(400).json({errors:[errMsg]});
      return;
    }
    if (!inTransaction && (transactionOp === T_OP_COMMIT || transactionOp === T_OP_REVERT)) {
      const errMsg = "No ongoing config change transaction context, cannot commit or revert";
      log.error(errMsg);
      res.status(400).json({errors: [errMsg]});
      return;
    }
    if (validTransactionOps.includes(transactionOp) && _.isEmpty(transID)) {
      const errMsg = `transID is not defined in transactional network config change request`;
      log.error(errMsg);
      res.status(400).json({errors: [errMsg]});
      return;
    }
    if (inTransaction && (_.isEmpty(transID) || transID !== currentTransID)) {
      const errMsg = `transID ${transID} does not match current transaction ID`;
      log.error(errMsg);
      res.status(400).json({errors: [errMsg]});
      return;
    }
    if (inTransaction) {
      switch (transactionOp) {
        case T_OP_COMMIT:
          newConfig = await ncm.getActiveConfig(true);
          await ncm.saveConfig(newConfig, false); // save transaction config to persisted config
          if (transactionTask)
            clearTimeout(transactionTask)
          inTransaction = false;
          currentTransID = null;
          log.info("Commit config change transaction: " + JSON.stringify(newConfig));
          res.status(200).json({errors: []});
          return;
        case T_OP_REVERT:
          // previous persisted config will be applied in the code below
          newConfig = await ncm.getActiveConfig(false);
          log.info("Manually revert back to previous persisted config: " + JSON.stringify(newConfig));
          if (transactionTask)
            clearTimeout(transactionTask);
          inTransaction = false;
          currentTransID = null;
          break;
        default:
      }
    }
    let errors = await ncm.validateConfig(newConfig);
    if (errors && errors.length != 0) {
      log.error("Invalid network config", errors);
      res.json({errors: errors});
    } else {
      errors = await ncm.tryApplyConfigWithRWLock(newConfig);
      if (errors && errors.length != 0) {
        log.error("Failed to apply new network config", errors);
        res.status(400).json({errors: errors});
      } else {
        log.info("New config is applied with no error");
        if (transactionOp === T_OP_APPEND) {
          log.info("in transaction context now");
          inTransaction = true;
          currentTransID = transID;
          // create or extend the timeout task
          if (transactionTask)
            clearTimeout(transactionTask);
          transactionTask = setTimeout(async () => {
            const oldConfig = await ncm.getActiveConfig(false);
            log.info("Automatically revert back to previous persisted config: " + JSON.stringify(oldConfig));
            await ncm.tryApplyConfigWithRWLock(oldConfig).catch((err) => {
              log.error(`Failed to automatically revert to old config`, err.message);
            });
            transactionTask = null;
            inTransaction = false;
            currentTransID = null;
          }, T_REVERT_TIMEOUT);
        }
        await ncm.saveConfig(newConfig, inTransaction);
        res.status(200).json({errors: errors});
      }
    }
  });

router.post('/prepare_env',
  jsonParser,
  async (req, res, next) => {
    await ns.prepareEnvironment().then(() => {
      res.status(200).json({errors: []});
    }).catch((err) => {
      log.error(req.url, err)
      res.status(500).json({errors: [err.message]});
    })
  })

router.post('/apply_current_config',
  jsonParser,
  async (req, res, next) => {
    const currentConfig = await ncm.getActiveConfig(inTransaction);
    if (currentConfig) {
      let errors = await ncm.validateConfig(currentConfig);
      if (errors && errors.length != 0) {
        log.error("Invalid network config", errors);
        res.json({errors: errors});
      } else {
        errors = await ncm.tryApplyConfig(currentConfig);
        if (errors && errors.length != 0) {
          log.error("Failed to apply current network config", errors);
          res.status(400).json({errors: errors});
        } else {
          log.info("Current config is applied with no error");
          await ncm.saveConfig(currentConfig);
          res.status(200).json({errors: errors});
        }
      }
    } else {
      res.status(404).send("Network config is not set.");
    }
  });

router.post('/renew_dhcp_lease',
  jsonParser,
  async (req, res, next) => {
    const intf = req.body.intf;
    if (!intf) {
      res.status(400).json({errors: ['"intf" is not specified']});
      return;
    }
    const prev = await ncm.getDHCPLease(intf).catch((err) => null);
    if (prev && prev.ts && Date.now() / 1000 - prev.ts < 60) {
      // directly return previous lease info if renew interval is less than 60 seconds
      res.status(200).json({errors: [], info: prev});
      return;
    }
    await ncm.renewDHCPLease(intf).then((info) => {
      if (info)
        res.status(200).json({errors: [], info});
      else
        res.status(500).json({errors: [`Failed to renew DHCP lease on ${intf}`]});
    }).catch((err) => {
      res.status(400).json({errors: [err.message]});
    });
  });

router.get('/dhcp_lease/:intf', async (req, res, next) => {
    const intf = req.params.intf;
    if (!intf) {
      res.status(400).json({errors: ['"intf" is not specified']});
      return;
    }
    await ncm.getDHCPLease(intf).then((info) => {
      if (info)
        res.status(200).json({errors: [], info});
      else
        res.status(500).json({errors: [`Failed to get DHCP lease on ${intf}`]});
    }).catch((err) => {
      res.status(400).json({errors: [err.message]});
    });
  })

  router.get('/sta_status', async (req, res, next) => {
    await assetsController.getAllSTAStatus().then((info) => {
      if (info)
        res.status(200).json({errors: [], info});
      else
        res.status(500).json({errors: [`Failed to get STA status`]});
    }).catch((err) => {
      res.status(500).json({errors: [err.message]});
    });
<<<<<<< HEAD
  })
=======
  });

  router.get('/assets_status', async (req, res, next) => {
    await assetsController.getAllAssetsStatus().then((info) => {
      if (info)
        res.status(200).json({errors: [], info});
      else
        res.status(500).json({errors: [`Failed to get assets status`]});
    }).catch((err) => {
      res.status(500).json({errors: [err.message]});
    });
  });
>>>>>>> c8303d2a
  
module.exports = router;<|MERGE_RESOLUTION|>--- conflicted
+++ resolved
@@ -427,9 +427,6 @@
     }).catch((err) => {
       res.status(500).json({errors: [err.message]});
     });
-<<<<<<< HEAD
-  })
-=======
   });
 
   router.get('/assets_status', async (req, res, next) => {
@@ -442,6 +439,5 @@
       res.status(500).json({errors: [err.message]});
     });
   });
->>>>>>> c8303d2a
   
 module.exports = router;